from enum import Enum

class BinaryReqType(Enum):
    STATUS = 0x01
    KEEP_ALIVE = 0x02
    TELEMETRY = 0x03
    MMA = 0x04
    ACL = 0x05
    NEIGHBOURS = 0x06

class ControlType(Enum):
    NODE_DISCOVER_REQ = 0x80
    NODE_DISCOVER_RESP = 0x90

# Packet prefixes for the protocol
class PacketType(Enum):
    OK = 0
    ERROR = 1
    CONTACT_START = 2
    CONTACT = 3
    CONTACT_END = 4
    SELF_INFO = 5
    MSG_SENT = 6
    CONTACT_MSG_RECV = 7
    CHANNEL_MSG_RECV = 8
    CURRENT_TIME = 9
    NO_MORE_MSGS = 10
    CONTACT_URI = 11
    BATTERY = 12
    DEVICE_INFO = 13
    PRIVATE_KEY = 14
    DISABLED = 15
    CONTACT_MSG_RECV_V3 = 16
    CHANNEL_MSG_RECV_V3 = 17
    CHANNEL_INFO = 18
    SIGN_START = 19
    SIGNATURE = 20
    CUSTOM_VARS = 21
<<<<<<< HEAD
    CHANNEL_FLAG_NOSTORE = 24
=======
    STATS_CORE = 24
    STATS_RADIO = 25
    STATS_PACKETS = 26
>>>>>>> 3220c419
    BINARY_REQ = 50
    FACTORY_RESET = 51
    PATH_DISCOVERY = 52
    SET_FLOOD_SCOPE = 54
    SEND_CONTROL_DATA = 55

    # Push notifications
    ADVERTISEMENT = 0x80
    PATH_UPDATE = 0x81
    ACK = 0x82
    MESSAGES_WAITING = 0x83
    RAW_DATA = 0x84
    LOGIN_SUCCESS = 0x85
    LOGIN_FAILED = 0x86
    STATUS_RESPONSE = 0x87
    LOG_DATA = 0x88
    TRACE_DATA = 0x89
    PUSH_CODE_NEW_ADVERT = 0x8A
    TELEMETRY_RESPONSE = 0x8B
    BINARY_RESPONSE = 0x8C
    PATH_DISCOVERY_RESPONSE = 0x8D
    CONTROL_DATA = 0x8E<|MERGE_RESOLUTION|>--- conflicted
+++ resolved
@@ -36,13 +36,9 @@
     SIGN_START = 19
     SIGNATURE = 20
     CUSTOM_VARS = 21
-<<<<<<< HEAD
-    CHANNEL_FLAG_NOSTORE = 24
-=======
     STATS_CORE = 24
     STATS_RADIO = 25
     STATS_PACKETS = 26
->>>>>>> 3220c419
     BINARY_REQ = 50
     FACTORY_RESET = 51
     PATH_DISCOVERY = 52
