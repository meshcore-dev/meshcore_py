"""
mccli.py : CLI interface to MeschCore BLE companion app
"""

import asyncio
import logging

from bleak import BleakClient, BleakScanner
from bleak.backends.characteristic import BleakGATTCharacteristic
from bleak.backends.device import BLEDevice
from bleak.backends.scanner import AdvertisementData
from bleak.exc import BleakDeviceNotFoundError

# Get logger
logger = logging.getLogger("meshcore")

UART_SERVICE_UUID = "6E400001-B5A3-F393-E0A9-E50E24DCCA9E"
UART_RX_CHAR_UUID = "6E400002-B5A3-F393-E0A9-E50E24DCCA9E"
UART_TX_CHAR_UUID = "6E400003-B5A3-F393-E0A9-E50E24DCCA9E"


class BLEConnection:
    def __init__(self, address=None, client=None):
        """
        Constructor: specify address or an existing BleakClient.

        Args:
            address (str, optional): The Bluetooth address of the device.
            client (BleakClient, optional): An existing BleakClient instance.
        """
        self.address = address
        self._user_provided_address = address
        self.client = client
        self.rx_char = None
        self._disconnect_callback = None

    async def connect(self):
        """
        Connects to the device.

        If a BleakClient was provided to the constructor, it uses that.
        Otherwise, it will scan or connect based on the provided address.

        Returns:
            The address used for connection, or None on failure.
        """
        logger.debug(f"Connecting with client: {self.client}, address: {self.address}")

        if self.client:
            logger.debug("Using pre-configured BleakClient.")
            # If a client is already provided, ensure its disconnect callback is set
<<<<<<< HEAD
            self.client._disconnected_callback = self.handle_disconnect
=======
            assert isinstance(self.client, BleakClient)
            self.client.set_disconnected_callback(self.handle_disconnect)
>>>>>>> dd4c96a7
            self.address = self.client.address
        else:

            def match_meshcore_device(_: BLEDevice, adv: AdvertisementData):
                """Filter to match MeshCore devices."""
                if adv.local_name and adv.local_name.startswith("MeshCore"):
                    if self.address is None or self.address in adv.local_name:
                        return True
                return False

            if self.address is None or ":" not in self.address:
                logger.info("Scanning for devices...")
                device = await BleakScanner.find_device_by_filter(match_meshcore_device)
                if device is None:
                    logger.warning("No MeshCore device found during scan.")
                    return None
                logger.info(f"Found device: {device}")
                self.client = BleakClient(
                    device, disconnected_callback=self.handle_disconnect
                )
                self.address = self.client.address
            else:
                self.client = BleakClient(
                    self.address, disconnected_callback=self.handle_disconnect
                )

        try:
            await self.client.connect()
        except BleakDeviceNotFoundError:
            return None
        except TimeoutError:
            return None

        await self.client.start_notify(UART_TX_CHAR_UUID, self.handle_rx)

        nus = self.client.services.get_service(UART_SERVICE_UUID)
        if nus is None:
            logger.error("Could not find UART service")
            return None
        self.rx_char = nus.get_characteristic(UART_RX_CHAR_UUID)

        logger.info("BLE Connection started")
        return self.address

    def handle_disconnect(self, client: BleakClient):
        """Callback to handle disconnection"""
        logger.debug(
            f"BLE device disconnected: {client.address} (is_connected: {client.is_connected})"
        )
        # Reset the address we found to what user specified
        # this allows to reconnect to the same device
        self.address = self._user_provided_address

        if self._disconnect_callback:
            asyncio.create_task(self._disconnect_callback("ble_disconnect"))

    def set_disconnect_callback(self, callback):
        """Set callback to handle disconnections."""
        self._disconnect_callback = callback

    def set_reader(self, reader):
        self.reader = reader

    def handle_rx(self, _: BleakGATTCharacteristic, data: bytearray):
        if self.reader is not None:
            asyncio.create_task(self.reader.handle_rx(data))

    async def send(self, data):
        if not self.client:
            logger.error("Client is not connected")
            return False
        if not self.rx_char:
            logger.error("RX characteristic not found")
            return False
        await self.client.write_gatt_char(self.rx_char, bytes(data), response=True)

    async def disconnect(self):
        """Disconnect from the BLE device."""
        if self.client and self.client.is_connected:
            await self.client.disconnect()
            logger.debug("BLE Connection closed")<|MERGE_RESOLUTION|>--- conflicted
+++ resolved
@@ -49,12 +49,8 @@
         if self.client:
             logger.debug("Using pre-configured BleakClient.")
             # If a client is already provided, ensure its disconnect callback is set
-<<<<<<< HEAD
-            self.client._disconnected_callback = self.handle_disconnect
-=======
             assert isinstance(self.client, BleakClient)
             self.client.set_disconnected_callback(self.handle_disconnect)
->>>>>>> dd4c96a7
             self.address = self.client.address
         else:
 
